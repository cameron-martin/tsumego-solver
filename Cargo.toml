--- conflicted
+++ resolved
@@ -10,12 +10,9 @@
 sgf-parser = "2.4.0"
 clap = "2.33.0"
 rand = "0.7"
-<<<<<<< HEAD
 pest = "2.1"
 pest_derive = "2.1"
-=======
 tfrecord = "0.2.1"
->>>>>>> f5aa5bbb
 
 [dev-dependencies]
 criterion = "0.3.1"
