mod profiler;
mod proof_number;
mod terminal_detection;

use crate::go::{GoGame, GoPlayer, Move};
use petgraph::stable_graph::NodeIndex;
use petgraph::stable_graph::StableGraph;
use petgraph::visit::EdgeRef;
use petgraph::Direction;
pub use profiler::{NoProfile, Profile, Profiler};
use proof_number::ProofNumber;
use std::fmt;
use std::fmt::{Debug, Formatter};
use std::time::Duration;
use std::time::Instant;

#[derive(Clone, Copy)]
pub enum NodeType {
    And,
    Or,
}

impl NodeType {
    fn flip(self) -> NodeType {
        match self {
            NodeType::And => NodeType::Or,
            NodeType::Or => NodeType::And,
        }
    }
}

impl Debug for NodeType {
    fn fmt(&self, f: &mut Formatter) -> fmt::Result {
        f.write_str(match self {
            NodeType::And => "And",
            NodeType::Or => "Or",
        })
    }
}

#[derive(Clone, Copy)]
pub struct AndOrNode {
    proof_number: ProofNumber,
    disproof_number: ProofNumber,
}

impl Debug for AndOrNode {
    fn fmt(&self, f: &mut Formatter) -> fmt::Result {
        f.write_fmt(format_args!(
            "Proof/Disproof Numbers: {:?}/{:?}",
            // self.of_type,
            self.proof_number,
            self.disproof_number,
            // self.game.current_player,
            // self.game.get_board()
        ))
    }
}

impl AndOrNode {
    pub fn create_non_terminal_leaf() -> AndOrNode {
        AndOrNode {
            proof_number: ProofNumber::finite(1),
            disproof_number: ProofNumber::finite(1),
        }
    }

    pub fn create_terminal(value: bool) -> AndOrNode {
        if value {
            AndOrNode {
                proof_number: ProofNumber::finite(0),
                disproof_number: ProofNumber::infinite(),
            }
        } else {
            AndOrNode {
                proof_number: ProofNumber::infinite(),
                disproof_number: ProofNumber::finite(0),
            }
        }
    }

    pub fn is_proved(self) -> bool {
        self.proof_number == ProofNumber::finite(0)
    }

    pub fn is_disproved(self) -> bool {
        self.disproof_number == ProofNumber::finite(0)
    }

    pub fn is_solved(self) -> bool {
        self.is_proved() || self.is_disproved()
    }
}

pub struct Puzzle<P: Profiler> {
    player: GoPlayer,
    attacker: GoPlayer,
    pub tree: StableGraph<AndOrNode, Move>,
    pub root_id: NodeIndex,
    pub current_node_id: NodeIndex,
    game_stack: Vec<GoGame>,
    current_type: NodeType,
    pub profiler: P,
}

impl<P: Profiler> Puzzle<P> {
    pub fn new(game: GoGame) -> Puzzle<P> {
        // debug_assert_eq!(game.plys(), 0);

        let attacker = if !(game.get_board().out_of_bounds().expand_one()
            & game.get_board().get_bitboard_for_player(GoPlayer::White))
        .is_empty()
        {
            GoPlayer::White
        } else {
            GoPlayer::Black
        };

        let player = game.current_player;

        let mut tree = StableGraph::<AndOrNode, Move>::new();

        let root_id = tree.add_node(AndOrNode::create_non_terminal_leaf());

        Puzzle {
            player,
            attacker,
            tree,
            root_id,
            current_node_id: root_id,
            game_stack: vec![game],
            current_type: NodeType::Or,
            profiler: P::new(),
        }
    }

    pub fn from_sgf(sgf_string: &str) -> Puzzle<P> {
        Self::new(GoGame::from_sgf(sgf_string))
    }

    pub fn current_game(&self) -> GoGame {
        *self.game_stack.last().unwrap()
    }

    fn develop_current_node(&mut self) {
        debug_assert!(self.tree.neighbors(self.current_node_id).next().is_none());

        let game = self.current_game();

        let moves = game.generate_moves_including_pass();

        debug_assert!(!moves.is_empty(), "No moves found for node: {:?}", game);

        self.profiler.expand_node(game, moves.len() as u8);

<<<<<<< HEAD
        for (child, board_move) in moves {
            // If both players pass sequentially, the game ends and the defender wins
            // if they still have stones on the board. Specifically, the result is
            // determined according to the following truth table:
            // | player is attacker | defender has stones | player wins |
            // | ------------------ | ------------------- | ----------- |
            // | 1                  | 1                   | 0           |
            // | 1                  | 0                   | 1           |
            // | 0                  | 1                   | 1           |
            // | 0                  | 0                   | 0           |
            let new_node = if board_move == Move::PassTwice {
                let defender_has_stones = !(child
                    .get_board()
                    .get_bitboard_for_player(self.defender())
                    .is_empty());

                if (self.player == self.attacker) ^ defender_has_stones {
                    AndOrNode::create_true_leaf()
                } else {
                    AndOrNode::create_false_leaf()
                }
            // If the defender has unconditionally alive blocks, the defender wins
            } else if !child
                .get_board()
                .unconditionally_alive_blocks_for_player(self.defender())
                .is_empty()
=======
        for (child, board_move) in moves.iter().rev() {
            let new_node = if let Some(game_theoretic_value) =
                terminal_detection::is_terminal(*child, self.player, self.attacker)
>>>>>>> fce4255a
            {
                AndOrNode::create_terminal(game_theoretic_value)
            } else {
                AndOrNode::create_non_terminal_leaf()
            };

            let new_node_id = self.tree.add_node(new_node);

            self.tree
                .add_edge(self.current_node_id, new_node_id, *board_move);
        }

        // Bump up max depth if necessary.
        self.profiler.move_down();
        self.profiler.move_up();
    }

    fn select_most_proving_node(&mut self) {
        loop {
            let mut outgoing_edges = self.tree.edges(self.current_node_id);

            if self.tree.neighbors(self.current_node_id).next().is_none() {
                break;
            }

            let node = self.tree[self.current_node_id];
            let chosen_edge = match self.current_type {
                NodeType::Or => {
                    debug_assert_ne!(node.proof_number, ProofNumber::finite(0), "{:?}", node);

                    outgoing_edges
                        .find(|&edge_ref| {
                            let child = self.tree[edge_ref.target()];

                            child.proof_number == node.proof_number
                        })
                        .unwrap()
                }
                NodeType::And => {
                    debug_assert_ne!(node.disproof_number, ProofNumber::finite(0), "{:?}", node);

                    outgoing_edges
                        .find(|&edge_ref| {
                            let child = self.tree[edge_ref.target()];

                            child.disproof_number == node.disproof_number
                        })
                        .unwrap()
                }
            };

            let node_id = chosen_edge.target();
            let go_move = *chosen_edge.weight();

            self.move_down(node_id, go_move);
        }
    }

    pub fn move_down(&mut self, node_id: NodeIndex, go_move: Move) {
        self.current_node_id = node_id;
        self.current_type = self.current_type.flip();
        self.game_stack
            .push(self.current_game().play_move(go_move).unwrap());

        self.profiler.move_down();
    }

    pub fn move_up(&mut self) -> bool {
        if let Some(parent_node_id) = self
            .tree
            .neighbors_directed(self.current_node_id, Direction::Incoming)
            .next()
        {
            self.current_node_id = parent_node_id;
            self.current_type = self.current_type.flip();
            self.game_stack.pop();

            self.profiler.move_up();

            true
        } else {
            false
        }
    }

    pub fn solve(&mut self) {
        while !self.is_solved() {
            self.solve_iteration();
        }
    }

    pub fn solve_with_timeout(&mut self, timeout: Duration) -> bool {
        let timeout_at = Instant::now() + timeout;

        while !self.is_solved() {
            if Instant::now() > timeout_at {
                return false;
            }

            self.solve_iteration();
        }

        true
    }

    pub fn is_solved(&self) -> bool {
        self.root_node().is_solved()
    }

    pub fn is_proved(&self) -> bool {
        self.root_node().is_proved()
    }

    fn solve_iteration(&mut self) {
        self.select_most_proving_node();
        self.develop_current_node();
        self.update_ancestors();
    }

    fn update_ancestors(&mut self) {
        loop {
            let has_changed = self.set_proof_and_disproof_numbers();

            if !has_changed {
                break;
            }

            self.prune_if_solved();

            if !self.move_up() {
                break;
            }
        }
    }

    fn set_proof_and_disproof_numbers(&mut self) -> bool {
        let children = self
            .tree
            .neighbors(self.current_node_id)
            .map(|child_id| self.tree[child_id]);

        let mut proof_number_sum = ProofNumber::finite(0);
        let mut proof_number_min = ProofNumber::infinite();
        let mut disproof_number_sum = ProofNumber::finite(0);
        let mut disproof_number_min = ProofNumber::infinite();

        for child in children {
            proof_number_sum = proof_number_sum + child.proof_number;
            disproof_number_sum = disproof_number_sum + child.disproof_number;

            if child.proof_number < proof_number_min {
                proof_number_min = child.proof_number;
            }

            if child.disproof_number < disproof_number_min {
                disproof_number_min = child.disproof_number;
            }
        }

        let node = &mut self.tree[self.current_node_id];
        match self.current_type {
            NodeType::And => {
                let has_changed = proof_number_sum != node.proof_number
                    || disproof_number_min != node.disproof_number;

                node.proof_number = proof_number_sum;
                node.disproof_number = disproof_number_min;

                has_changed
            }
            NodeType::Or => {
                let has_changed = proof_number_min != node.proof_number
                    || disproof_number_sum != node.disproof_number;

                node.proof_number = proof_number_min;
                node.disproof_number = disproof_number_sum;

                has_changed
            }
        }
    }

    fn prune_if_solved(&mut self) {
        // Don't prune the root
        if self.current_node_id == self.root_id {
            return;
        }

        let node = self.tree[self.current_node_id];

        if node.is_solved() {
            let mut walker = self.tree.neighbors(self.current_node_id).detach();
            while let Some(child_id) = walker.next_node(&self.tree) {
                self.tree.remove_node(child_id);
            }
        }
    }

    fn root_node(&self) -> AndOrNode {
        self.tree[self.root_id]
    }

    pub fn first_move(&self) -> Move {
        *self
            .tree
            .edges(self.root_id)
            .find(|edge| self.tree[edge.target()].is_proved())
            .unwrap()
            .weight()
    }
}

#[cfg(test)]
mod tests {
    use super::*;
    use crate::go::{BoardPosition, GoGame};
    use insta::{assert_display_snapshot, assert_snapshot};
    use profiler::Profile;
    use std::borrow::Borrow;

    #[test]
    fn true_simple1() {
        let tsumego = GoGame::from_sgf(include_str!("test_sgfs/puzzles/true_simple1.sgf"));

        let mut puzzle = Puzzle::<Profile>::new(tsumego);

        puzzle.solve();

        assert!(puzzle.root_node().is_proved());
        assert_eq!(puzzle.first_move(), Move::Place(BoardPosition::new(4, 0)));
<<<<<<< HEAD
        assert_eq!(puzzle.profiler.node_count, 456);
        assert_eq!(puzzle.profiler.max_depth, 6);
=======
        assert_display_snapshot!(puzzle.profiler.node_count, @"542");
        assert_display_snapshot!(puzzle.profiler.max_depth, @"7");
>>>>>>> fce4255a
    }

    #[test]
    fn true_simple2() {
        let tsumego = GoGame::from_sgf(include_str!("test_sgfs/puzzles/true_simple2.sgf"));

        let mut puzzle = Puzzle::<Profile>::new(tsumego);

        puzzle.solve();

        assert!(puzzle.root_node().is_proved(), "{:?}", puzzle.root_node());
        assert_eq!(puzzle.first_move(), Move::Place(BoardPosition::new(2, 1)));
<<<<<<< HEAD
        assert_eq!(puzzle.profiler.node_count, 7936);
        assert_eq!(puzzle.profiler.max_depth, 12);
=======
        assert_display_snapshot!(puzzle.profiler.node_count, @"5453");
        assert_display_snapshot!(puzzle.profiler.max_depth, @"15");
>>>>>>> fce4255a
    }

    #[test]
    fn true_simple3() {
        let tsumego = GoGame::from_sgf(include_str!("test_sgfs/puzzles/true_simple3.sgf"));

        let mut puzzle = Puzzle::<Profile>::new(tsumego);

        puzzle.solve();

        assert!(puzzle.root_node().is_proved(), "{:?}", puzzle.root_node());
        assert_eq!(puzzle.first_move(), Move::Place(BoardPosition::new(5, 0)));
<<<<<<< HEAD
        assert_eq!(puzzle.profiler.node_count, 572);
        assert_eq!(puzzle.profiler.max_depth, 9);
=======
        assert_display_snapshot!(puzzle.profiler.node_count, @"219");
        assert_display_snapshot!(puzzle.profiler.max_depth, @"9");
>>>>>>> fce4255a
    }

    #[test]
    fn true_simple4() {
        let tsumego = GoGame::from_sgf(include_str!("test_sgfs/puzzles/true_simple4.sgf"));

        let mut puzzle = Puzzle::<Profile>::new(tsumego);

        puzzle.solve();

        assert!(puzzle.root_node().is_proved(), "{:?}", puzzle.root_node());
        assert_eq!(puzzle.first_move(), Move::Place(BoardPosition::new(7, 0)));
<<<<<<< HEAD
        assert_eq!(puzzle.profiler.node_count, 50273);
        assert_eq!(puzzle.profiler.max_depth, 18);
=======
        assert_display_snapshot!(puzzle.profiler.node_count, @"59145");
        assert_display_snapshot!(puzzle.profiler.max_depth, @"18");
>>>>>>> fce4255a
    }

    #[test]
    fn true_medium1() {
        let tsumego = GoGame::from_sgf(include_str!("test_sgfs/puzzles/true_medium1.sgf"));

        let mut puzzle = Puzzle::<Profile>::new(tsumego);

        puzzle.solve();

        assert!(puzzle.root_node().is_proved(), "{:?}", puzzle.root_node());
        assert_eq!(puzzle.first_move(), Move::Place(BoardPosition::new(14, 2)));
<<<<<<< HEAD
        assert_eq!(puzzle.profiler.node_count, 3061532);
        assert_eq!(puzzle.profiler.max_depth, 30);
=======
        assert_display_snapshot!(puzzle.profiler.node_count, @"345725");
        assert_display_snapshot!(puzzle.profiler.max_depth, @"29");
    }

    #[test]
    fn true_ultrasimple1() {
        let tsumego = GoGame::from_sgf(include_str!("test_sgfs/puzzles/true_ultrasimple1.sgf"));

        let mut puzzle = Puzzle::<Profile>::new(tsumego);

        puzzle.solve();

        assert!(puzzle.root_node().is_proved(), "{:?}", puzzle.root_node());
        assert_eq!(puzzle.first_move(), Move::Place(BoardPosition::new(1, 0)));
        assert_display_snapshot!(puzzle.profiler.node_count, @"5");
        assert_display_snapshot!(puzzle.profiler.max_depth, @"2");
    }

    #[test]
    fn true_ultrasimple2() {
        let tsumego = GoGame::from_sgf(include_str!("test_sgfs/puzzles/true_ultrasimple2.sgf"));

        let mut puzzle = Puzzle::<Profile>::new(tsumego);

        puzzle.solve();

        assert!(puzzle.root_node().is_proved(), "{:?}", puzzle.root_node());
        assert_eq!(puzzle.first_move(), Move::Place(BoardPosition::new(1, 0)));
        assert_display_snapshot!(puzzle.profiler.node_count, @"173");
        assert_display_snapshot!(puzzle.profiler.max_depth, @"9");
    }

    #[test]
    fn trace_expanded_nodes() {
        let tsumego = GoGame::from_sgf(include_str!("test_sgfs/puzzles/true_ultrasimple2.sgf"));
        let mut puzzle = Puzzle::<Profile>::new(tsumego);

        puzzle.solve();

        let mut output = String::new();
        let mut count = 1;
        for (node, depth) in puzzle.profiler.expanded_list {
            output.push_str(
                format!("{}, depth {}:\n{}\n\n", count, depth, node.get_board()).borrow(),
            );
            count += 1;
        }

        assert_snapshot!(output);
>>>>>>> fce4255a
    }
}<|MERGE_RESOLUTION|>--- conflicted
+++ resolved
@@ -153,38 +153,9 @@
 
         self.profiler.expand_node(game, moves.len() as u8);
 
-<<<<<<< HEAD
-        for (child, board_move) in moves {
-            // If both players pass sequentially, the game ends and the defender wins
-            // if they still have stones on the board. Specifically, the result is
-            // determined according to the following truth table:
-            // | player is attacker | defender has stones | player wins |
-            // | ------------------ | ------------------- | ----------- |
-            // | 1                  | 1                   | 0           |
-            // | 1                  | 0                   | 1           |
-            // | 0                  | 1                   | 1           |
-            // | 0                  | 0                   | 0           |
-            let new_node = if board_move == Move::PassTwice {
-                let defender_has_stones = !(child
-                    .get_board()
-                    .get_bitboard_for_player(self.defender())
-                    .is_empty());
-
-                if (self.player == self.attacker) ^ defender_has_stones {
-                    AndOrNode::create_true_leaf()
-                } else {
-                    AndOrNode::create_false_leaf()
-                }
-            // If the defender has unconditionally alive blocks, the defender wins
-            } else if !child
-                .get_board()
-                .unconditionally_alive_blocks_for_player(self.defender())
-                .is_empty()
-=======
         for (child, board_move) in moves.iter().rev() {
             let new_node = if let Some(game_theoretic_value) =
                 terminal_detection::is_terminal(*child, self.player, self.attacker)
->>>>>>> fce4255a
             {
                 AndOrNode::create_terminal(game_theoretic_value)
             } else {
@@ -415,13 +386,8 @@
 
         assert!(puzzle.root_node().is_proved());
         assert_eq!(puzzle.first_move(), Move::Place(BoardPosition::new(4, 0)));
-<<<<<<< HEAD
-        assert_eq!(puzzle.profiler.node_count, 456);
-        assert_eq!(puzzle.profiler.max_depth, 6);
-=======
-        assert_display_snapshot!(puzzle.profiler.node_count, @"542");
+        assert_display_snapshot!(puzzle.profiler.node_count, @"282");
         assert_display_snapshot!(puzzle.profiler.max_depth, @"7");
->>>>>>> fce4255a
     }
 
     #[test]
@@ -434,13 +400,8 @@
 
         assert!(puzzle.root_node().is_proved(), "{:?}", puzzle.root_node());
         assert_eq!(puzzle.first_move(), Move::Place(BoardPosition::new(2, 1)));
-<<<<<<< HEAD
-        assert_eq!(puzzle.profiler.node_count, 7936);
-        assert_eq!(puzzle.profiler.max_depth, 12);
-=======
-        assert_display_snapshot!(puzzle.profiler.node_count, @"5453");
-        assert_display_snapshot!(puzzle.profiler.max_depth, @"15");
->>>>>>> fce4255a
+        assert_display_snapshot!(puzzle.profiler.node_count, @"5116");
+        assert_display_snapshot!(puzzle.profiler.max_depth, @"14");
     }
 
     #[test]
@@ -453,13 +414,8 @@
 
         assert!(puzzle.root_node().is_proved(), "{:?}", puzzle.root_node());
         assert_eq!(puzzle.first_move(), Move::Place(BoardPosition::new(5, 0)));
-<<<<<<< HEAD
-        assert_eq!(puzzle.profiler.node_count, 572);
-        assert_eq!(puzzle.profiler.max_depth, 9);
-=======
-        assert_display_snapshot!(puzzle.profiler.node_count, @"219");
-        assert_display_snapshot!(puzzle.profiler.max_depth, @"9");
->>>>>>> fce4255a
+        assert_display_snapshot!(puzzle.profiler.node_count, @"578");
+        assert_display_snapshot!(puzzle.profiler.max_depth, @"10");
     }
 
     #[test]
@@ -472,13 +428,8 @@
 
         assert!(puzzle.root_node().is_proved(), "{:?}", puzzle.root_node());
         assert_eq!(puzzle.first_move(), Move::Place(BoardPosition::new(7, 0)));
-<<<<<<< HEAD
-        assert_eq!(puzzle.profiler.node_count, 50273);
-        assert_eq!(puzzle.profiler.max_depth, 18);
-=======
-        assert_display_snapshot!(puzzle.profiler.node_count, @"59145");
-        assert_display_snapshot!(puzzle.profiler.max_depth, @"18");
->>>>>>> fce4255a
+        assert_display_snapshot!(puzzle.profiler.node_count, @"96851");
+        assert_display_snapshot!(puzzle.profiler.max_depth, @"20");
     }
 
     #[test]
@@ -491,12 +442,8 @@
 
         assert!(puzzle.root_node().is_proved(), "{:?}", puzzle.root_node());
         assert_eq!(puzzle.first_move(), Move::Place(BoardPosition::new(14, 2)));
-<<<<<<< HEAD
-        assert_eq!(puzzle.profiler.node_count, 3061532);
-        assert_eq!(puzzle.profiler.max_depth, 30);
-=======
-        assert_display_snapshot!(puzzle.profiler.node_count, @"345725");
-        assert_display_snapshot!(puzzle.profiler.max_depth, @"29");
+        assert_display_snapshot!(puzzle.profiler.node_count, @"3011710");
+        assert_display_snapshot!(puzzle.profiler.max_depth, @"33");
     }
 
     #[test]
@@ -523,8 +470,8 @@
 
         assert!(puzzle.root_node().is_proved(), "{:?}", puzzle.root_node());
         assert_eq!(puzzle.first_move(), Move::Place(BoardPosition::new(1, 0)));
-        assert_display_snapshot!(puzzle.profiler.node_count, @"173");
-        assert_display_snapshot!(puzzle.profiler.max_depth, @"9");
+        assert_display_snapshot!(puzzle.profiler.node_count, @"494");
+        assert_display_snapshot!(puzzle.profiler.max_depth, @"14");
     }
 
     #[test]
@@ -544,6 +491,5 @@
         }
 
         assert_snapshot!(output);
->>>>>>> fce4255a
     }
 }