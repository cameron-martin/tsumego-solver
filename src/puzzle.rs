mod abort_controller;
mod profiler;
mod solution;
mod solving_iteration;
mod solving_session;
mod terminal_detection;

use crate::go::{GoGame, GoPlayer};
use abort_controller::{AbortController, NoAbortController, TimeoutAbortController};
pub use profiler::{NoProfile, Profile, Profiler};
pub use solution::Solution;
use solving_session::SolvingSession;
use std::time::Duration;

#[derive(Copy, Clone)]
pub struct Puzzle {
    pub game: GoGame,
    pub player: GoPlayer,
    pub attacker: GoPlayer,
}

<<<<<<< HEAD
impl Puzzle {
    pub fn new(game: GoGame) -> Puzzle {
        let attacker = if !(game.get_board().out_of_bounds().expand_one()
            & game.get_board().get_bitboard_for_player(GoPlayer::White))
=======
impl NodeType {
    fn flip(self) -> NodeType {
        match self {
            NodeType::And => NodeType::Or,
            NodeType::Or => NodeType::And,
        }
    }
}

impl Debug for NodeType {
    fn fmt(&self, f: &mut Formatter) -> fmt::Result {
        f.write_str(match self {
            NodeType::And => "And",
            NodeType::Or => "Or",
        })
    }
}

#[derive(Clone, Copy)]
pub struct AndOrNode {
    proof_number: ProofNumber,
    disproof_number: ProofNumber,
}

impl Debug for AndOrNode {
    fn fmt(&self, f: &mut Formatter) -> fmt::Result {
        f.write_fmt(format_args!(
            "Proof/Disproof Numbers: {:?}/{:?}",
            // self.of_type,
            self.proof_number,
            self.disproof_number,
            // self.game.current_player,
            // self.game.board
        ))
    }
}

impl AndOrNode {
    pub fn create_non_terminal_leaf() -> AndOrNode {
        AndOrNode {
            proof_number: ProofNumber::finite(1),
            disproof_number: ProofNumber::finite(1),
        }
    }

    pub fn create_terminal(value: bool) -> AndOrNode {
        if value {
            AndOrNode {
                proof_number: ProofNumber::finite(0),
                disproof_number: ProofNumber::infinite(),
            }
        } else {
            AndOrNode {
                proof_number: ProofNumber::infinite(),
                disproof_number: ProofNumber::finite(0),
            }
        }
    }

    pub fn is_proved(self) -> bool {
        self.proof_number == ProofNumber::finite(0)
    }

    pub fn is_disproved(self) -> bool {
        self.disproof_number == ProofNumber::finite(0)
    }

    pub fn is_solved(self) -> bool {
        self.is_proved() || self.is_disproved()
    }
}

pub struct Puzzle<P: Profiler> {
    player: GoPlayer,
    attacker: GoPlayer,
    pub tree: StableGraph<AndOrNode, Move>,
    pub root_id: NodeIndex,
    pub current_node_id: NodeIndex,
    game_stack: Vec<GoGame>,
    current_type: NodeType,
    pub profiler: P,
}

impl<P: Profiler> Puzzle<P> {
    pub fn new(game: GoGame) -> Puzzle<P> {
        // debug_assert_eq!(game.plys(), 0);

        let attacker = if !(game.board.out_of_bounds().expand_one()
            & game.board.get_bitboard_for_player(GoPlayer::White))
>>>>>>> 846598d3
        .is_empty()
        {
            GoPlayer::White
        } else {
            GoPlayer::Black
        };

        let player = game.current_player;

        Puzzle {
            game,
            player,
            attacker,
        }
    }

    pub fn from_sgf(sgf_string: &str) -> Puzzle {
        Self::new(GoGame::from_sgf(sgf_string))
    }

    pub fn solve<P: Profiler>(&self) -> Solution<P> {
        self.solve_with_controller::<_, P>(NoAbortController)
            .unwrap()
    }

    pub fn solve_with_timeout<P: Profiler>(&self, timeout: Duration) -> Option<Solution<P>> {
        self.solve_with_controller::<_, P>(TimeoutAbortController::duration(timeout))
    }

    fn solve_with_controller<C: AbortController, P: Profiler>(
        &self,
        abort_controller: C,
    ) -> Option<Solution<P>> {
        let mut max_depth: u8 = 1;

        let mut session = SolvingSession::new(*self, abort_controller);

        loop {
            let mut iteration = session.create_iteration(max_depth);
            let result = iteration.solve()?;

            if result != 0 {
                return Some(Solution {
                    won: result > 0,
                    principle_variation: iteration.principle_variation(),
                    profiler: session.profiler,
                });
            }

            max_depth += 1;
            session.profiler.move_down();
        }
    }
}

#[cfg(test)]
mod tests {
    use super::*;
    use crate::go::GoGame;
    use insta::{assert_display_snapshot, assert_snapshot};
    use profiler::Profile;
    use std::borrow::Borrow;

    fn show_principle_variation<P: Profiler>(puzzle: &Puzzle, solution: &Solution<P>) -> String {
        let games = solution
            .principle_variation
            .iter()
            .scan(puzzle.game, |state, &go_move| {
                *state = state.play_move(go_move).unwrap();

                Some((*state, go_move))
            });

        let mut output = String::new();
        output.push_str(format!("{}\n\n", puzzle.game.get_board()).borrow());
        for (game, go_move) in games {
            output.push_str(
                format!(
                    "{}: {}\n{}\n\n",
                    game.current_player.flip(),
                    go_move,
                    game.get_board()
                )
                .borrow(),
            );
        }

        output
    }

    #[test]
    fn true_simple1() {
        let tsumego = GoGame::from_sgf(include_str!("test_sgfs/puzzles/true_simple1.sgf"));

        let mut puzzle = Puzzle::new(tsumego);

        let solution = puzzle.solve::<Profile>();

        assert!(solution.won);
        assert_display_snapshot!(solution.profiler.visited_nodes, @"644");
        assert_display_snapshot!(solution.profiler.max_depth, @"5");
        assert_snapshot!(show_principle_variation(&puzzle, &solution));
    }

    #[test]
    fn true_simple2() {
        let tsumego = GoGame::from_sgf(include_str!("test_sgfs/puzzles/true_simple2.sgf"));

        let mut puzzle = Puzzle::new(tsumego);

        let solution = puzzle.solve::<Profile>();

<<<<<<< HEAD
        assert!(solution.won);
        assert_display_snapshot!(solution.profiler.visited_nodes, @"7295");
        assert_display_snapshot!(solution.profiler.max_depth, @"9");
        assert_snapshot!(show_principle_variation(&puzzle, &solution));
=======
        assert!(puzzle.root_node().is_proved(), "{:?}", puzzle.root_node());
        assert_eq!(puzzle.first_move(), Move::Place(BoardPosition::new(2, 1)));
        assert_display_snapshot!(puzzle.profiler.node_count, @"2989");
        assert_display_snapshot!(puzzle.profiler.max_depth, @"15");
>>>>>>> 846598d3
    }

    #[test]
    fn true_simple3() {
        let tsumego = GoGame::from_sgf(include_str!("test_sgfs/puzzles/true_simple3.sgf"));

        let mut puzzle = Puzzle::new(tsumego);

        let solution = puzzle.solve::<Profile>();

        assert!(solution.won);
        assert_display_snapshot!(solution.profiler.visited_nodes, @"2946");
        assert_display_snapshot!(solution.profiler.max_depth, @"8");
        assert_snapshot!(show_principle_variation(&puzzle, &solution));
    }

    #[test]
    fn true_simple4() {
        let tsumego = GoGame::from_sgf(include_str!("test_sgfs/puzzles/true_simple4.sgf"));

        let mut puzzle = Puzzle::new(tsumego);

        let solution = puzzle.solve::<Profile>();

<<<<<<< HEAD
        assert!(solution.won);
        assert_display_snapshot!(solution.profiler.visited_nodes, @"31143");
        assert_display_snapshot!(solution.profiler.max_depth, @"7");
        assert_snapshot!(show_principle_variation(&puzzle, &solution));
=======
        assert!(puzzle.root_node().is_proved(), "{:?}", puzzle.root_node());
        assert_eq!(puzzle.first_move(), Move::Place(BoardPosition::new(7, 0)));
        assert_display_snapshot!(puzzle.profiler.node_count, @"59140");
        assert_display_snapshot!(puzzle.profiler.max_depth, @"18");
>>>>>>> 846598d3
    }

    // #[test]
    // fn true_medium1() {
    //     let tsumego = GoGame::from_sgf(include_str!("test_sgfs/puzzles/true_medium1.sgf"));

    //     let mut puzzle = Puzzle::<Profile>::new(tsumego);

    //     let solution = puzzle.solve();

<<<<<<< HEAD
    //     assert!(solution.won);
    //     // assert_eq!(puzzle.first_move(), Move::Place(BoardPosition::new(14, 2)));
    //     assert_display_snapshot!(puzzle.profiler.visited_nodes, @"345725");
    //     assert_display_snapshot!(puzzle.profiler.max_depth, @"29");
    // }
=======
        assert!(puzzle.root_node().is_proved(), "{:?}", puzzle.root_node());
        assert_eq!(puzzle.first_move(), Move::Place(BoardPosition::new(14, 2)));
        assert_display_snapshot!(puzzle.profiler.node_count, @"176977");
        assert_display_snapshot!(puzzle.profiler.max_depth, @"25");
    }
>>>>>>> 846598d3

    #[test]
    fn true_ultrasimple1() {
        let tsumego = GoGame::from_sgf(include_str!("test_sgfs/puzzles/true_ultrasimple1.sgf"));

        let mut puzzle = Puzzle::new(tsumego);

        let solution = puzzle.solve::<Profile>();

        assert!(solution.won);
        assert_display_snapshot!(solution.profiler.visited_nodes, @"5");
        assert_display_snapshot!(solution.profiler.max_depth, @"1");
        assert_snapshot!(show_principle_variation(&puzzle, &solution));
    }

    #[test]
    fn true_ultrasimple2() {
        let tsumego = GoGame::from_sgf(include_str!("test_sgfs/puzzles/true_ultrasimple2.sgf"));

        let mut puzzle = Puzzle::new(tsumego);

<<<<<<< HEAD
        let solution = puzzle.solve::<Profile>();
=======
        let mut output = String::new();
        let mut count = 1;
        for (node, depth) in puzzle.profiler.expanded_list {
            output.push_str(format!("{}, depth {}:\n{}\n\n", count, depth, node.board).borrow());
            count += 1;
        }
>>>>>>> 846598d3

        assert!(solution.won);
        assert_display_snapshot!(solution.profiler.visited_nodes, @"2170");
        assert_display_snapshot!(solution.profiler.max_depth, @"8");
        assert_snapshot!(show_principle_variation(&puzzle, &solution));
    }
}<|MERGE_RESOLUTION|>--- conflicted
+++ resolved
@@ -19,102 +19,10 @@
     pub attacker: GoPlayer,
 }
 
-<<<<<<< HEAD
 impl Puzzle {
     pub fn new(game: GoGame) -> Puzzle {
-        let attacker = if !(game.get_board().out_of_bounds().expand_one()
-            & game.get_board().get_bitboard_for_player(GoPlayer::White))
-=======
-impl NodeType {
-    fn flip(self) -> NodeType {
-        match self {
-            NodeType::And => NodeType::Or,
-            NodeType::Or => NodeType::And,
-        }
-    }
-}
-
-impl Debug for NodeType {
-    fn fmt(&self, f: &mut Formatter) -> fmt::Result {
-        f.write_str(match self {
-            NodeType::And => "And",
-            NodeType::Or => "Or",
-        })
-    }
-}
-
-#[derive(Clone, Copy)]
-pub struct AndOrNode {
-    proof_number: ProofNumber,
-    disproof_number: ProofNumber,
-}
-
-impl Debug for AndOrNode {
-    fn fmt(&self, f: &mut Formatter) -> fmt::Result {
-        f.write_fmt(format_args!(
-            "Proof/Disproof Numbers: {:?}/{:?}",
-            // self.of_type,
-            self.proof_number,
-            self.disproof_number,
-            // self.game.current_player,
-            // self.game.board
-        ))
-    }
-}
-
-impl AndOrNode {
-    pub fn create_non_terminal_leaf() -> AndOrNode {
-        AndOrNode {
-            proof_number: ProofNumber::finite(1),
-            disproof_number: ProofNumber::finite(1),
-        }
-    }
-
-    pub fn create_terminal(value: bool) -> AndOrNode {
-        if value {
-            AndOrNode {
-                proof_number: ProofNumber::finite(0),
-                disproof_number: ProofNumber::infinite(),
-            }
-        } else {
-            AndOrNode {
-                proof_number: ProofNumber::infinite(),
-                disproof_number: ProofNumber::finite(0),
-            }
-        }
-    }
-
-    pub fn is_proved(self) -> bool {
-        self.proof_number == ProofNumber::finite(0)
-    }
-
-    pub fn is_disproved(self) -> bool {
-        self.disproof_number == ProofNumber::finite(0)
-    }
-
-    pub fn is_solved(self) -> bool {
-        self.is_proved() || self.is_disproved()
-    }
-}
-
-pub struct Puzzle<P: Profiler> {
-    player: GoPlayer,
-    attacker: GoPlayer,
-    pub tree: StableGraph<AndOrNode, Move>,
-    pub root_id: NodeIndex,
-    pub current_node_id: NodeIndex,
-    game_stack: Vec<GoGame>,
-    current_type: NodeType,
-    pub profiler: P,
-}
-
-impl<P: Profiler> Puzzle<P> {
-    pub fn new(game: GoGame) -> Puzzle<P> {
-        // debug_assert_eq!(game.plys(), 0);
-
         let attacker = if !(game.board.out_of_bounds().expand_one()
             & game.board.get_bitboard_for_player(GoPlayer::White))
->>>>>>> 846598d3
         .is_empty()
         {
             GoPlayer::White
@@ -189,14 +97,14 @@
             });
 
         let mut output = String::new();
-        output.push_str(format!("{}\n\n", puzzle.game.get_board()).borrow());
+        output.push_str(&format!("{}\n\n", puzzle.game.board));
         for (game, go_move) in games {
             output.push_str(
                 format!(
                     "{}: {}\n{}\n\n",
                     game.current_player.flip(),
                     go_move,
-                    game.get_board()
+                    game.board
                 )
                 .borrow(),
             );
@@ -227,17 +135,10 @@
 
         let solution = puzzle.solve::<Profile>();
 
-<<<<<<< HEAD
         assert!(solution.won);
         assert_display_snapshot!(solution.profiler.visited_nodes, @"7295");
         assert_display_snapshot!(solution.profiler.max_depth, @"9");
         assert_snapshot!(show_principle_variation(&puzzle, &solution));
-=======
-        assert!(puzzle.root_node().is_proved(), "{:?}", puzzle.root_node());
-        assert_eq!(puzzle.first_move(), Move::Place(BoardPosition::new(2, 1)));
-        assert_display_snapshot!(puzzle.profiler.node_count, @"2989");
-        assert_display_snapshot!(puzzle.profiler.max_depth, @"15");
->>>>>>> 846598d3
     }
 
     #[test]
@@ -262,17 +163,10 @@
 
         let solution = puzzle.solve::<Profile>();
 
-<<<<<<< HEAD
         assert!(solution.won);
         assert_display_snapshot!(solution.profiler.visited_nodes, @"31143");
         assert_display_snapshot!(solution.profiler.max_depth, @"7");
         assert_snapshot!(show_principle_variation(&puzzle, &solution));
-=======
-        assert!(puzzle.root_node().is_proved(), "{:?}", puzzle.root_node());
-        assert_eq!(puzzle.first_move(), Move::Place(BoardPosition::new(7, 0)));
-        assert_display_snapshot!(puzzle.profiler.node_count, @"59140");
-        assert_display_snapshot!(puzzle.profiler.max_depth, @"18");
->>>>>>> 846598d3
     }
 
     // #[test]
@@ -283,19 +177,11 @@
 
     //     let solution = puzzle.solve();
 
-<<<<<<< HEAD
     //     assert!(solution.won);
     //     // assert_eq!(puzzle.first_move(), Move::Place(BoardPosition::new(14, 2)));
     //     assert_display_snapshot!(puzzle.profiler.visited_nodes, @"345725");
     //     assert_display_snapshot!(puzzle.profiler.max_depth, @"29");
     // }
-=======
-        assert!(puzzle.root_node().is_proved(), "{:?}", puzzle.root_node());
-        assert_eq!(puzzle.first_move(), Move::Place(BoardPosition::new(14, 2)));
-        assert_display_snapshot!(puzzle.profiler.node_count, @"176977");
-        assert_display_snapshot!(puzzle.profiler.max_depth, @"25");
-    }
->>>>>>> 846598d3
 
     #[test]
     fn true_ultrasimple1() {
@@ -317,16 +203,7 @@
 
         let mut puzzle = Puzzle::new(tsumego);
 
-<<<<<<< HEAD
-        let solution = puzzle.solve::<Profile>();
-=======
-        let mut output = String::new();
-        let mut count = 1;
-        for (node, depth) in puzzle.profiler.expanded_list {
-            output.push_str(format!("{}, depth {}:\n{}\n\n", count, depth, node.board).borrow());
-            count += 1;
-        }
->>>>>>> 846598d3
+        let solution = puzzle.solve::<Profile>();
 
         assert!(solution.won);
         assert_display_snapshot!(solution.profiler.visited_nodes, @"2170");
