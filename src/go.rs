--- conflicted
+++ resolved
@@ -294,13 +294,7 @@
         } else if !self.passed {
             let item = (
                 self.moves_iterator.game.pass(),
-                match self.moves_iterator.game.pass_state {
-                    PassState::NoPass => Move::PassOnce,
-                    PassState::PassedOnce => Move::PassTwice,
-                    PassState::PassedTwice => {
-                        panic!("Cannot generate moves when the game is finished")
-                    }
-                },
+                Move::Pass,
             );
 
             self.passed = true;
@@ -417,39 +411,18 @@
         }
     }
 
-<<<<<<< HEAD
     pub fn generate_moves(&self) -> MovesIterator {
-        let board = self.get_board();
-
         MovesIterator {
             game: *self,
-            remaining_positions: (!(board.white | board.black)).positions(),
-=======
-    pub fn generate_moves(&self) -> Vec<(GoGame, Move)> {
-        let mut games = Vec::new();
-
-        for position in (!(self.board.white | self.board.black)).positions() {
-            if let Ok(game) = self.play_placing_move(position) {
-                games.push((game, Move::Place(position)));
-            }
->>>>>>> 846598d3
-        }
-    }
-
-<<<<<<< HEAD
+            remaining_positions: (!(self.board.white | self.board.black)).positions(),
+        }
+    }
+
     pub fn generate_moves_including_pass(&self) -> MovesIncPassIterator {
         MovesIncPassIterator {
             moves_iterator: self.generate_moves(),
             passed: false,
         }
-=======
-    pub fn generate_moves_including_pass(&self) -> Vec<(GoGame, Move)> {
-        let mut games = self.generate_moves();
-
-        games.push((self.pass(), Move::Pass));
-
-        games
->>>>>>> 846598d3
     }
 }
 
