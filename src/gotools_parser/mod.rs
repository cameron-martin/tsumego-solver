--- conflicted
+++ resolved
@@ -145,11 +145,7 @@
         let mut string = String::new();
 
         for puzzle in puzzles.valid_puzzles {
-<<<<<<< HEAD
-            string.push_str(format!("{}\n", puzzle.game.get_board()).borrow());
-=======
-            string.push_str(format!("{}\n", puzzle.current_game().board).borrow());
->>>>>>> 846598d3
+            string.push_str(&format!("{}\n", puzzle.game.board));
         }
 
         assert_snapshot!(string);
